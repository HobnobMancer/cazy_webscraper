--- conflicted
+++ resolved
@@ -54,11 +54,7 @@
 from cazy_webscraper.sql import sql_orm
 
 
-<<<<<<< HEAD
-__version__ = "2.2.5"
-=======
-__version__ = "2.2.3"
->>>>>>> 47af82a7
+__version__ = "2.2.4"
 
 
 VERSION_INFO = f"cazy_webscraper version: {__version__}"
