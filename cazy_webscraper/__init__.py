--- conflicted
+++ resolved
@@ -53,12 +53,7 @@
 
 from cazy_webscraper.sql import sql_orm
 
-
-<<<<<<< HEAD
 __version__ = "2.1.3"
-=======
-__version__ = "2.1.2"
->>>>>>> 3b4f34c2
 
 VERSION_INFO = f"cazy_webscraper version: {__version__}"
 
