--- conflicted
+++ resolved
@@ -1,415 +1,403 @@
-#!/usr/bin/env python3
-# -*- coding: utf-8 -*-
-# (c) University of St Andrews 2020-2021
-# (c) University of Strathclyde 2020-2021
-# (c) James Hutton Institute 2020-2021
-#
-# Author:
-# Emma E. M. Hobbs
-#
-# Contact
-# eemh1@st-andrews.ac.uk
-#
-# Emma E. M. Hobbs,
-# Biomolecular Sciences Building,
-# University of St Andrews,
-# North Haugh Campus,
-# St Andrews,
-# KY16 9ST
-# Scotland,
-# UK
-#
-# The MIT License
-#
-# Permission is hereby granted, free of charge, to any person obtaining a copy
-# of this software and associated documentation files (the "Software"), to deal
-# in the Software without restriction, including without limitation the rights
-# to use, copy, modify, merge, publish, distribute, sublicense, and/or sell
-# copies of the Software, and to permit persons to whom the Software is
-# furnished to do so, subject to the following conditions:
-#
-# The above copyright notice and this permission notice shall be included in all
-# copies or substantial portions of the Software.
-#
-# THE SOFTWARE IS PROVIDED "AS IS", WITHOUT WARRANTY OF ANY KIND, EXPRESS OR
-# IMPLIED, INCLUDING BUT NOT LIMITED TO THE WARRANTIES OF MERCHANTABILITY,
-# FITNESS FOR A PARTICULAR PURPOSE AND NONINFRINGEMENT. IN NO EVENT SHALL THE
-# AUTHORS OR COPYRIGHT HOLDERS BE LIABLE FOR ANY CLAIM, DAMAGES OR OTHER
-# LIABILITY, WHETHER IN AN ACTION OF CONTRACT, TORT OR OTHERWISE, ARISING FROM,
-# OUT OF OR IN CONNECTION WITH THE SOFTWARE OR THE USE OR OTHER DEALINGS IN THE
-# SOFTWARE.
-"""Retrieve data from UniProtKB and adding it to a local CAZyme db"""
-
-
-import json
-import logging
-import urllib.request
-
-import pandas as pd
-
-from datetime import datetime
-from typing import List, Optional
-
-from bioservices import UniProt
-from saintBioutils.misc import get_chunks_list
-from saintBioutils.uniprot import get_uniprot_accessions
-from saintBioutils.utilities.file_io import make_output_directory
-from saintBioutils.utilities.logger import config_logger
-from tqdm import tqdm
-
-from cazy_webscraper import closing_message, connect_existing_db
-from cazy_webscraper.sql import sql_interface
-from cazy_webscraper.sql.sql_interface import get_selected_gbks
-from cazy_webscraper.sql.sql_interface.add_uniprot_data import (
-    add_ec_numbers,
-    add_pdb_accessions,
-    add_uniprot_accessions,
-)
-from cazy_webscraper.sql import sql_orm
-from cazy_webscraper.utilities.parsers.uniprot_parser import build_parser
-from cazy_webscraper.utilities.parse_configuration import get_expansion_configuration
-
-import sys
-
-
-def main(argv: Optional[List[str]] = None, logger: Optional[logging.Logger] = None):
-    time_stamp = datetime.now().strftime("%Y-%m-%d_%H-%M-%S")  # used in naming files
-    start_time = datetime.now().strftime("%Y-%m-%d %H:%M:%S")  # used in terminating message
-    start_time = pd.to_datetime(start_time)
-
-    # Program preparation
-    if argv is None:
-        parser = build_parser()
-        args = parser.parse_args()
-    else:
-        parser = build_parser(argv)
-        args = parser.parse_args()
-
-    if logger is None:
-        logger = logging.getLogger(__name__)
-        config_logger(args)
-    
-    # parse the configuration data (cache the uniprot data as .csv files)
-    connection, logger_name, cache_dir = connect_existing_db(args, time_stamp, start_time)
-
-    # build cache directory
-    if args.cache_dir is not None:  # use user defined cache dir
-        cache_dir = args.cache_dir
-        make_output_directory(cache_dir, args.force, args.nodelete_cache)
-    else:
-        cache_dir = cache_dir / "uniprot_data_retrieval"
-        make_output_directory(cache_dir, args.force, args.nodelete_cache)
-
-    (
-        config_dict,
-        class_filters,
-        family_filters,
-        kingdom_filters,
-        taxonomy_filter_dict,
-        ec_filters,
-    ) = get_expansion_configuration(args)
-
-    # add log to the local CAZyme database
-    logger.info("Adding log of scrape to the local CAZyme database")
-
-    retrieved_annotations = "UniProt accessions, Protein names"
-    if args.ec:
-        retrieved_annotations += ", EC numbers"
-    if args.pdb:
-        retrieved_annotations += ", PDB accessions"
-    if args.sequence:
-        retrieved_annotations += ", Protein sequence"
-    if args.seq_update:
-        retrieved_annotations += ", Updated UniProt protein sequences"
-
-    with sql_orm.Session(bind=connection) as session:
-        sql_interface.log_scrape_in_db(
-            time_stamp,
-            config_dict,
-            taxonomy_filter_dict,
-            kingdom_filters,
-            ec_filters,
-            'UniProt',
-            retrieved_annotations,
-            session,
-            args,
-        )
-
-    # retrieve dict of genbank accession and genbank db ids from the local CAZyme db
-    if args.genbank_accessions is not None:
-        logger.warning(f"Getting GenBank accessions from file: {args.genbank_accessions}")
-        with open(args.genbank_accessions, "r") as fh:
-            lines = fh.read().splitlines()
-        
-        accessions = [line.strip() for line in lines]
-        accessions = set(accessions)
-
-        gbk_dict = get_selected_gbks.get_ids(accessions, connection)
-
-    else:
-        gbk_dict = get_selected_gbks.get_genbank_accessions(
-            class_filters,
-            family_filters,
-            taxonomy_filter_dict,
-            kingdom_filters,
-            ec_filters,
-            connection,
-        )
-
-    logger.warning(f"Retrieving UniProt data for {len(gbk_dict.keys())}")
-
-    # if using cachce skip accession retrieval
-    if args.use_uniprot_cache is not None:
-        logger.warning(f"Using UniProt data from cache: {args.use_uniprot_cache}")
-        with open(args.use_uniprot_cache, "r") as fh:
-            uniprot_dict = json.load(fh)
-
-        if args.ec:
-            all_ecs = get_ecs_from_cache(uniprot_dict)
-        else:
-            all_ecs = set()
-
-    else:
-
-        # Get the UniProt accessions/IDs for the corresponding GenBank accessions
-        if args.skip_uniprot_accessions is not None:
-            logger.warning(f"Using UniProt accessions from cache: {args.skip_uniprot_accessions}")
-            with open(args.skip_uniprot_accessions, "r") as fh:
-                uniprot_gkb_dict = json.load(fh)
-
-        else:
-            uniprot_gkb_dict = get_uniprot_accessions(gbk_dict, args)  # {uniprot_acc: {'gbk_acc': str, 'db_id': int}}
-
-            uniprot_acc_cache = cache_dir / f"uniprot_accessions_{time_stamp}.json"
-            with open(uniprot_acc_cache, "w") as fh:
-                json.dump(uniprot_gkb_dict, fh)
-
-        # get data from UniProt
-        uniprot_dict, all_ecs = get_uniprot_data(uniprot_gkb_dict, cache_dir, args)
-
-        # converts sets to lists for json serialisation
-        for uniprot_accession in uniprot_dict:
-            try:
-                uniprot_dict[uniprot_accession]['ec'] = list(uniprot_dict[uniprot_accession]['ec'])
-            except KeyError:
-                pass
-            try:
-                uniprot_dict[uniprot_accession]['pdb'] = list(uniprot_dict[uniprot_accession]['pdb'])
-            except KeyError:
-                pass
-
-        uniprot_acc_cache = cache_dir / f"uniprot_data_{time_stamp}.json"
-        with open(uniprot_acc_cache, "w") as fh:
-            json.dump(uniprot_dict, fh)   
-
-    # add uniprot accessions (and sequences if seq retrieval is enabled)
-    logger.warning("Adding data to the local CAZyme database")
-    add_uniprot_accessions(uniprot_dict, gbk_dict, connection, args)
-
-    # add ec numbers
-    if (args.ec) and (len(all_ecs) != 0):
-        add_ec_numbers(uniprot_dict, all_ecs, gbk_dict, connection, args)
-
-    # add pdb accessions
-    if args.pdb:
-        add_pdb_accessions(uniprot_dict, gbk_dict, connection, args)
-
-    closing_message("get_uniprot_data", start_time, args)
-
-
-def get_uniprot_data(uniprot_gbk_dict, cache_dir, args):
-    """Batch query UniProt to retrieve protein data. Save data to cache directory.
-    
-    Bioservices requests batch queries no larger than 200.
-
-    :param uniprot_gbk_dict: dict, keyed by UniProt accession and valued by dict of a GenBank accession
-        and the local CAZyme db record ID {uniprot_acc: {'gbk_acc': str, 'db_id': int}}
-    :param cache_dir: path to directory to write out cache
-    :param args: cmd-line args parser
-    
-    Return
-    Dict of data retrieved from UniProt and to be added to the db 
-        {uniprot_acccession: {gbk_acccession: str, uniprot_name: str, pdb: set, ec: set}}
-    Set of all retrieved EC numbers
-    """
-    logger = logging.getLogger(__name__)
-
-    uniprot_dict = {}  # {uniprot: {genbank_accession: str, uniprot_name: str, pdb: set, ec: set}}
-    all_ecs = set()  # store all retrieved EC numbers as one tuple per unique EC number
-
-    # add PDB column to columns to be retrieved
-    UniProt()._valid_columns.append('database(PDB)')
-    
-    bioservices_queries = get_chunks_list(
-        list(uniprot_gbk_dict.keys()),
-        args.bioservices_batch_size,
-    )
-
-    for query in tqdm(bioservices_queries, "Batch retrieving protein data from UniProt"):
-        uniprot_df = UniProt().get_df(entries=query, limit=None)
-
-        # cache UniProt response
-        _time_stamp = datetime.now().strftime("%Y-%m-%d_%H-%M-%S")
-        _path = cache_dir / f'uniprot_query_response_{_time_stamp}.csv'
-        uniprot_df.to_csv(_path)
-
-        index = 0
-        uniprot_df = uniprot_df[[
-            'Entry',
-            'Protein names',
-            'EC number',
-            'Sequence',
-            'Date of last sequence modification',
-            'Cross-reference (PDB)',
-        ]]
-
-
-        for index in tqdm(range(len(uniprot_df['Entry'])), desc="Parsing UniProt response"):
-            row = uniprot_df.iloc[index]
-            uniprot_acc = row['Entry'].strip()
-<<<<<<< HEAD
-            try:
-                uniprot_name = row['Protein names'].strip()
-
-                # remove quotation marks from the protein name, else an SQL error will be raised on insert
-                uniprot_name = uniprot_name.replace("'", "")
-                uniprot_name = uniprot_name.replace('"', '')
-                uniprot_name = uniprot_name.replace("`", "")
-
-            except AttributeError:
-                logger.warning(
-                    f"Protein name {row['Protein names']} was returned as float not string. Converting to string"
-                )
-                uniprot_name = str(row['Protein names'])
-
-            # checked if parsed before incase bioservices returned duplicate proteins
-=======
-
-            # checked if uniprot ID matched the proteins of interest
->>>>>>> 264caa7b
-            try:
-                uniprot_gbk_dict[uniprot_acc]
-            except KeyError:
-                logger.warning(
-                    f"UniProt ID {uniprot_acc} was retrieved from UniProt\n"
-                    "But no corresponding record was found in the local CAZyme database\n"
-                    "Skipping this UniProt ID"
-                )
-                continue  # uniprot ID does not match any retrieved previously
-
-            uniprot_name = row['Protein names'].strip()
-
-            # remove quotation marks from the protein name, else an SQL error will be raised on insert
-            uniprot_name = uniprot_name.replace("'", "")
-            uniprot_name = uniprot_name.replace('"', '')
-            uniprot_name = uniprot_name.replace("`", "")
-
-            try:
-                uniprot_dict[uniprot_acc]
-                logger.warning(
-                    f'Multiple entries for UniProt:{uniprot_acc}, '
-                    f'GenBank:{uniprot_gbk_dict[uniprot_acc]} retrieved from UniProt,\n'
-                    'compiling data into a single record'
-                )
-            except KeyError:
-                try:
-                    uniprot_dict[uniprot_acc] = {
-                        "genbank_accession": uniprot_gbk_dict[uniprot_acc],
-                        "name": uniprot_name,
-                    }
-                except KeyError:
-                    logger.warning(
-                        f"Retrieved record with UniProt accession {uniprot_acc} but this "
-                        "accession was not\nretrieved from the UniProt REST API"
-                    )
-                    continue
-            
-            if args.ec:
-                # retrieve EC numbers
-                ec_numbers = row['EC number']
-                try:
-                    ec_numbers = ec_numbers.split('; ')
-                except AttributeError:
-                    # no EC numbers listed
-                    ec_numbers = set()
-                
-                try:
-                    uniprot_dict[uniprot_acc]["ec"]
-                except KeyError:
-                    uniprot_dict[uniprot_acc]["ec"] = set()
-
-                # add EC numbers to dict
-                for ec in ec_numbers:
-                    all_ecs.add( (ec,) )
-                    uniprot_dict[uniprot_acc]["ec"].add(ec.strip())
-
-            if args.pdb:
-                # retrieve PDB accessions
-                pdb_accessions = row['Cross-reference (PDB)']
-                try:
-                    pdb_accessions = pdb_accessions.split(';')
-                    pdb_accessions = [pdb.strip() for pdb in pdb_accessions if len(pdb.strip()) > 0]
-                except AttributeError:
-                    pdb_accessions = set()
-
-                try:
-                    uniprot_dict[uniprot_acc]["pdb"]
-                except KeyError:
-                    uniprot_dict[uniprot_acc]["pdb"] = set()
-
-                # add PDB accessions to dict
-                for pdb in pdb_accessions:
-                    uniprot_dict[uniprot_acc]["pdb"].add(pdb.strip())
-            
-            if args.sequence:
-                sequence = row['Sequence']
-
-                try:
-                    uniprot_dict[uniprot_acc]["sequence"]
-                    existing_date = uniprot_dict[uniprot_acc]["seq_date"]
-                    new_date = row['Date of last sequence modification']
-                    
-                    # check which sequence is newer
-                    existing_date.split('-')
-                    existing_date = datetime(existing_date[0], existing_date[1], existing_date[2])
-                    new_date.split('-')
-                    new_date = datetime(existing_date[0], existing_date[1], existing_date[2])
-
-                    if new_date > existing_date:  # past < present is True
-                        uniprot_dict[uniprot_acc]["sequence"] = sequence
-                        uniprot_dict[uniprot_acc]["seq_date"] = row['Date of last sequence modification']
-                    # else keep the existing sequence
-                    logger.warning(
-                        f'Multiple sequences retrieved for {uniprot_acc}\n'
-                        'Using most recently updated sequence'
-                    )
-                    
-                except KeyError:
-                    uniprot_dict[uniprot_acc]["sequence"] = sequence
-                    uniprot_dict[uniprot_acc]["seq_date"] = row['Date of last sequence modification']
-
-    return uniprot_dict, all_ecs
-
-
-def get_ecs_from_cache(uniprot_dict):
-    """Extract all unique EC numbers from the UniProt data cache.
-    
-    :param uniprot_dict: dict of data retrieved from UniProt.
-    
-    Return set of EC numbers.
-    """
-    all_ecs = set()
-
-    for uniprot_acc in tqdm(uniprot_dict, desc="Getting EC numbers from cached data"):
-        try:
-            ecs = uniprot_dict[uniprot_acc]["ec"]
-            for ec in ecs:
-                all_ecs.add( (ec,) )
-        except (ValueError, TypeError, KeyError):
-            pass
-
-    return all_ecs
-
-
-if __name__ == "__main__":
-    main()
+#!/usr/bin/env python3
+# -*- coding: utf-8 -*-
+# (c) University of St Andrews 2020-2021
+# (c) University of Strathclyde 2020-2021
+# (c) James Hutton Institute 2020-2021
+#
+# Author:
+# Emma E. M. Hobbs
+#
+# Contact
+# eemh1@st-andrews.ac.uk
+#
+# Emma E. M. Hobbs,
+# Biomolecular Sciences Building,
+# University of St Andrews,
+# North Haugh Campus,
+# St Andrews,
+# KY16 9ST
+# Scotland,
+# UK
+#
+# The MIT License
+#
+# Permission is hereby granted, free of charge, to any person obtaining a copy
+# of this software and associated documentation files (the "Software"), to deal
+# in the Software without restriction, including without limitation the rights
+# to use, copy, modify, merge, publish, distribute, sublicense, and/or sell
+# copies of the Software, and to permit persons to whom the Software is
+# furnished to do so, subject to the following conditions:
+#
+# The above copyright notice and this permission notice shall be included in all
+# copies or substantial portions of the Software.
+#
+# THE SOFTWARE IS PROVIDED "AS IS", WITHOUT WARRANTY OF ANY KIND, EXPRESS OR
+# IMPLIED, INCLUDING BUT NOT LIMITED TO THE WARRANTIES OF MERCHANTABILITY,
+# FITNESS FOR A PARTICULAR PURPOSE AND NONINFRINGEMENT. IN NO EVENT SHALL THE
+# AUTHORS OR COPYRIGHT HOLDERS BE LIABLE FOR ANY CLAIM, DAMAGES OR OTHER
+# LIABILITY, WHETHER IN AN ACTION OF CONTRACT, TORT OR OTHERWISE, ARISING FROM,
+# OUT OF OR IN CONNECTION WITH THE SOFTWARE OR THE USE OR OTHER DEALINGS IN THE
+# SOFTWARE.
+"""Retrieve data from UniProtKB and adding it to a local CAZyme db"""
+
+
+import json
+import logging
+import urllib.request
+
+import pandas as pd
+
+from datetime import datetime
+from typing import List, Optional
+
+from bioservices import UniProt
+from saintBioutils.misc import get_chunks_list
+from saintBioutils.uniprot import get_uniprot_accessions
+from saintBioutils.utilities.file_io import make_output_directory
+from saintBioutils.utilities.logger import config_logger
+from tqdm import tqdm
+
+from cazy_webscraper import closing_message, connect_existing_db
+from cazy_webscraper.sql import sql_interface
+from cazy_webscraper.sql.sql_interface import get_selected_gbks
+from cazy_webscraper.sql.sql_interface.add_uniprot_data import (
+    add_ec_numbers,
+    add_pdb_accessions,
+    add_uniprot_accessions,
+)
+from cazy_webscraper.sql import sql_orm
+from cazy_webscraper.utilities.parsers.uniprot_parser import build_parser
+from cazy_webscraper.utilities.parse_configuration import get_expansion_configuration
+
+import sys
+
+
+def main(argv: Optional[List[str]] = None, logger: Optional[logging.Logger] = None):
+    time_stamp = datetime.now().strftime("%Y-%m-%d_%H-%M-%S")  # used in naming files
+    start_time = datetime.now().strftime("%Y-%m-%d %H:%M:%S")  # used in terminating message
+    start_time = pd.to_datetime(start_time)
+
+    # Program preparation
+    if argv is None:
+        parser = build_parser()
+        args = parser.parse_args()
+    else:
+        parser = build_parser(argv)
+        args = parser.parse_args()
+
+    if logger is None:
+        logger = logging.getLogger(__name__)
+        config_logger(args)
+    
+    # parse the configuration data (cache the uniprot data as .csv files)
+    connection, logger_name, cache_dir = connect_existing_db(args, time_stamp, start_time)
+
+    # build cache directory
+    if args.cache_dir is not None:  # use user defined cache dir
+        cache_dir = args.cache_dir
+        make_output_directory(cache_dir, args.force, args.nodelete_cache)
+    else:
+        cache_dir = cache_dir / "uniprot_data_retrieval"
+        make_output_directory(cache_dir, args.force, args.nodelete_cache)
+
+    (
+        config_dict,
+        class_filters,
+        family_filters,
+        kingdom_filters,
+        taxonomy_filter_dict,
+        ec_filters,
+    ) = get_expansion_configuration(args)
+
+    # add log to the local CAZyme database
+    logger.info("Adding log of scrape to the local CAZyme database")
+
+    retrieved_annotations = "UniProt accessions, Protein names"
+    if args.ec:
+        retrieved_annotations += ", EC numbers"
+    if args.pdb:
+        retrieved_annotations += ", PDB accessions"
+    if args.sequence:
+        retrieved_annotations += ", Protein sequence"
+    if args.seq_update:
+        retrieved_annotations += ", Updated UniProt protein sequences"
+
+    with sql_orm.Session(bind=connection) as session:
+        sql_interface.log_scrape_in_db(
+            time_stamp,
+            config_dict,
+            taxonomy_filter_dict,
+            kingdom_filters,
+            ec_filters,
+            'UniProt',
+            retrieved_annotations,
+            session,
+            args,
+        )
+
+    # retrieve dict of genbank accession and genbank db ids from the local CAZyme db
+    if args.genbank_accessions is not None:
+        logger.warning(f"Getting GenBank accessions from file: {args.genbank_accessions}")
+        with open(args.genbank_accessions, "r") as fh:
+            lines = fh.read().splitlines()
+        
+        accessions = [line.strip() for line in lines]
+        accessions = set(accessions)
+
+        gbk_dict = get_selected_gbks.get_ids(accessions, connection)
+
+    else:
+        gbk_dict = get_selected_gbks.get_genbank_accessions(
+            class_filters,
+            family_filters,
+            taxonomy_filter_dict,
+            kingdom_filters,
+            ec_filters,
+            connection,
+        )
+
+    logger.warning(f"Retrieving UniProt data for {len(gbk_dict.keys())}")
+
+    # if using cachce skip accession retrieval
+    if args.use_uniprot_cache is not None:
+        logger.warning(f"Using UniProt data from cache: {args.use_uniprot_cache}")
+        with open(args.use_uniprot_cache, "r") as fh:
+            uniprot_dict = json.load(fh)
+
+        if args.ec:
+            all_ecs = get_ecs_from_cache(uniprot_dict)
+        else:
+            all_ecs = set()
+
+    else:
+
+        # Get the UniProt accessions/IDs for the corresponding GenBank accessions
+        if args.skip_uniprot_accessions is not None:
+            logger.warning(f"Using UniProt accessions from cache: {args.skip_uniprot_accessions}")
+            with open(args.skip_uniprot_accessions, "r") as fh:
+                uniprot_gkb_dict = json.load(fh)
+
+        else:
+            uniprot_gkb_dict = get_uniprot_accessions(gbk_dict, args)  # {uniprot_acc: {'gbk_acc': str, 'db_id': int}}
+
+            uniprot_acc_cache = cache_dir / f"uniprot_accessions_{time_stamp}.json"
+            with open(uniprot_acc_cache, "w") as fh:
+                json.dump(uniprot_gkb_dict, fh)
+
+        # get data from UniProt
+        uniprot_dict, all_ecs = get_uniprot_data(uniprot_gkb_dict, cache_dir, args)
+
+        # converts sets to lists for json serialisation
+        for uniprot_accession in uniprot_dict:
+            try:
+                uniprot_dict[uniprot_accession]['ec'] = list(uniprot_dict[uniprot_accession]['ec'])
+            except KeyError:
+                pass
+            try:
+                uniprot_dict[uniprot_accession]['pdb'] = list(uniprot_dict[uniprot_accession]['pdb'])
+            except KeyError:
+                pass
+
+        uniprot_acc_cache = cache_dir / f"uniprot_data_{time_stamp}.json"
+        with open(uniprot_acc_cache, "w") as fh:
+            json.dump(uniprot_dict, fh)   
+
+    # add uniprot accessions (and sequences if seq retrieval is enabled)
+    logger.warning("Adding data to the local CAZyme database")
+    add_uniprot_accessions(uniprot_dict, gbk_dict, connection, args)
+
+    # add ec numbers
+    if (args.ec) and (len(all_ecs) != 0):
+        add_ec_numbers(uniprot_dict, all_ecs, gbk_dict, connection, args)
+
+    # add pdb accessions
+    if args.pdb:
+        add_pdb_accessions(uniprot_dict, gbk_dict, connection, args)
+
+    closing_message("get_uniprot_data", start_time, args)
+
+
+def get_uniprot_data(uniprot_gbk_dict, cache_dir, args):
+    """Batch query UniProt to retrieve protein data. Save data to cache directory.
+    
+    Bioservices requests batch queries no larger than 200.
+
+    :param uniprot_gbk_dict: dict, keyed by UniProt accession and valued by dict of a GenBank accession
+        and the local CAZyme db record ID {uniprot_acc: {'gbk_acc': str, 'db_id': int}}
+    :param cache_dir: path to directory to write out cache
+    :param args: cmd-line args parser
+    
+    Return
+    Dict of data retrieved from UniProt and to be added to the db 
+        {uniprot_acccession: {gbk_acccession: str, uniprot_name: str, pdb: set, ec: set}}
+    Set of all retrieved EC numbers
+    """
+    logger = logging.getLogger(__name__)
+
+    uniprot_dict = {}  # {uniprot: {genbank_accession: str, uniprot_name: str, pdb: set, ec: set}}
+    all_ecs = set()  # store all retrieved EC numbers as one tuple per unique EC number
+
+    # add PDB column to columns to be retrieved
+    UniProt()._valid_columns.append('database(PDB)')
+    
+    bioservices_queries = get_chunks_list(
+        list(uniprot_gbk_dict.keys()),
+        args.bioservices_batch_size,
+    )
+
+    for query in tqdm(bioservices_queries, "Batch retrieving protein data from UniProt"):
+        uniprot_df = UniProt().get_df(entries=query, limit=None)
+
+        # cache UniProt response
+        _time_stamp = datetime.now().strftime("%Y-%m-%d_%H-%M-%S")
+        _path = cache_dir / f'uniprot_query_response_{_time_stamp}.csv'
+        uniprot_df.to_csv(_path)
+
+        index = 0
+        uniprot_df = uniprot_df[[
+            'Entry',
+            'Protein names',
+            'EC number',
+            'Sequence',
+            'Date of last sequence modification',
+            'Cross-reference (PDB)',
+        ]]
+
+
+        for index in tqdm(range(len(uniprot_df['Entry'])), desc="Parsing UniProt response"):
+            row = uniprot_df.iloc[index]
+            uniprot_acc = row['Entry'].strip()
+            try:
+                uniprot_name = row['Protein names'].strip()
+
+            except AttributeError:
+                logger.warning(
+                    f"Protein name {row['Protein names']} was returned as float not string. Converting to string"
+                )
+                uniprot_name = str(row['Protein names'])
+
+            # remove quotation marks from the protein name, else an SQL error will be raised on insert
+            uniprot_name = uniprot_name.replace("'", "")
+            uniprot_name = uniprot_name.replace('"', '')
+            uniprot_name = uniprot_name.replace("`", "")
+
+            # checked if parsed before incase bioservices returned duplicate proteins
+            try:
+                uniprot_gbk_dict[uniprot_acc]
+            except KeyError:
+                logger.warning(
+                    f"UniProt ID {uniprot_acc} was retrieved from UniProt\n"
+                    "But no corresponding record was found in the local CAZyme database\n"
+                    "Skipping this UniProt ID"
+                )
+                continue  # uniprot ID does not match any retrieved previously
+
+            try:
+                uniprot_dict[uniprot_acc]
+                logger.warning(
+                    f'Multiple entries for UniProt:{uniprot_acc}, '
+                    f'GenBank:{uniprot_gbk_dict[uniprot_acc]} retrieved from UniProt,\n'
+                    'compiling data into a single record'
+                )
+            except KeyError:
+                try:
+                    uniprot_dict[uniprot_acc] = {
+                        "genbank_accession": uniprot_gbk_dict[uniprot_acc],
+                        "name": uniprot_name,
+                    }
+                except KeyError:
+                    logger.warning(
+                        f"Retrieved record with UniProt accession {uniprot_acc} but this "
+                        "accession was not\nretrieved from the UniProt REST API"
+                    )
+                    continue
+            
+            if args.ec:
+                # retrieve EC numbers
+                ec_numbers = row['EC number']
+                try:
+                    ec_numbers = ec_numbers.split('; ')
+                except AttributeError:
+                    # no EC numbers listed
+                    ec_numbers = set()
+                
+                try:
+                    uniprot_dict[uniprot_acc]["ec"]
+                except KeyError:
+                    uniprot_dict[uniprot_acc]["ec"] = set()
+
+                # add EC numbers to dict
+                for ec in ec_numbers:
+                    all_ecs.add( (ec,) )
+                    uniprot_dict[uniprot_acc]["ec"].add(ec.strip())
+
+            if args.pdb:
+                # retrieve PDB accessions
+                pdb_accessions = row['Cross-reference (PDB)']
+                try:
+                    pdb_accessions = pdb_accessions.split(';')
+                    pdb_accessions = [pdb.strip() for pdb in pdb_accessions if len(pdb.strip()) > 0]
+                except AttributeError:
+                    pdb_accessions = set()
+
+                try:
+                    uniprot_dict[uniprot_acc]["pdb"]
+                except KeyError:
+                    uniprot_dict[uniprot_acc]["pdb"] = set()
+
+                # add PDB accessions to dict
+                for pdb in pdb_accessions:
+                    uniprot_dict[uniprot_acc]["pdb"].add(pdb.strip())
+            
+            if args.sequence:
+                sequence = row['Sequence']
+
+                try:
+                    uniprot_dict[uniprot_acc]["sequence"]
+                    existing_date = uniprot_dict[uniprot_acc]["seq_date"]
+                    new_date = row['Date of last sequence modification']
+                    
+                    # check which sequence is newer
+                    existing_date.split('-')
+                    existing_date = datetime(existing_date[0], existing_date[1], existing_date[2])
+                    new_date.split('-')
+                    new_date = datetime(existing_date[0], existing_date[1], existing_date[2])
+
+                    if new_date > existing_date:  # past < present is True
+                        uniprot_dict[uniprot_acc]["sequence"] = sequence
+                        uniprot_dict[uniprot_acc]["seq_date"] = row['Date of last sequence modification']
+                    # else keep the existing sequence
+                    logger.warning(
+                        f'Multiple sequences retrieved for {uniprot_acc}\n'
+                        'Using most recently updated sequence'
+                    )
+                    
+                except KeyError:
+                    uniprot_dict[uniprot_acc]["sequence"] = sequence
+                    uniprot_dict[uniprot_acc]["seq_date"] = row['Date of last sequence modification']
+
+    return uniprot_dict, all_ecs
+
+
+def get_ecs_from_cache(uniprot_dict):
+    """Extract all unique EC numbers from the UniProt data cache.
+    
+    :param uniprot_dict: dict of data retrieved from UniProt.
+    
+    Return set of EC numbers.
+    """
+    all_ecs = set()
+
+    for uniprot_acc in tqdm(uniprot_dict, desc="Getting EC numbers from cached data"):
+        try:
+            ecs = uniprot_dict[uniprot_acc]["ec"]
+            for ec in ecs:
+                all_ecs.add( (ec,) )
+        except (ValueError, TypeError, KeyError):
+            pass
+
+    return all_ecs
+
+
+if __name__ == "__main__":
+    main()