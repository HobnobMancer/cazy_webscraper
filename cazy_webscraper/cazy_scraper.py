--- conflicted
+++ resolved
@@ -97,11 +97,7 @@
     replace_multiple_tax,
 )
 from cazy_webscraper.sql import sql_orm, sql_interface
-<<<<<<< HEAD
 from cazy_webscraper.sql.sql_interface.add_data import add_cazyme_data
-=======
-from cazy_webscraper.sql.sql_interface.add_data import add_cazyme_data 
->>>>>>> b5a572dc
 from cazy_webscraper.utilities import (
     parse_configuration,
     termcolour,
@@ -128,11 +124,6 @@
     if logger is None:
         logger = logging.getLogger(__name__)
         config_logger(args, logger_name=__name__)
-<<<<<<< HEAD
-
-=======
-    
->>>>>>> b5a572dc
     # check if printing out version or citation information
     if args.version:
         print(VERSION_INFO)
