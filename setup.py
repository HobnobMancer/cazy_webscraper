#!/usr/bin/env python3
# -*- coding: utf-8 -*-
# (c) University of St Andrews 2020-2021
# (c) University of Strathclyde 2020-2021
# (c) James Hutton Institute 2020-2021
#
# Author:
# Emma E. M. Hobbs
#
# Contact
# eemh1@st-andrews.ac.uk
#
# Emma E. M. Hobbs,
# Biomolecular Sciences Building,
# University of St Andrews,
# North Haugh Campus,
# St Andrews,
# KY16 9ST
# Scotland,
# UK
#
# The MIT License
#
# Permission is hereby granted, free of charge, to any person obtaining a copy
# of this software and associated documentation files (the "Software"), to deal
# in the Software without restriction, including without limitation the rights
# to use, copy, modify, merge, publish, distribute, sublicense, and/or sell
# copies of the Software, and to permit persons to whom the Software is
# furnished to do so, subject to the following conditions:
#
# The above copyright notice and this permission notice shall be included in all
# copies or substantial portions of the Software.
#
# THE SOFTWARE IS PROVIDED "AS IS", WITHOUT WARRANTY OF ANY KIND, EXPRESS OR
# IMPLIED, INCLUDING BUT NOT LIMITED TO THE WARRANTIES OF MERCHANTABILITY,
# FITNESS FOR A PARTICULAR PURPOSE AND NONINFRINGEMENT. IN NO EVENT SHALL THE
# AUTHORS OR COPYRIGHT HOLDERS BE LIABLE FOR ANY CLAIM, DAMAGES OR OTHER
# LIABILITY, WHETHER IN AN ACTION OF CONTRACT, TORT OR OTHERWISE, ARISING FROM,
# OUT OF OR IN CONNECTION WITH THE SOFTWARE OR THE USE OR OTHER DEALINGS IN THE
# SOFTWARE.


import setuptools

from pathlib import Path


# get long description from README.md
with Path("README.md").open("r") as long_description_handle:
    long_description = long_description_handle.read()


setuptools.setup(
    name="cazy_webscraper",
<<<<<<< HEAD
<<<<<<< HEAD
    version="2.0.2",
=======
    version="2.0.10",
>>>>>>> f1eb215c11bafe52f51fa0d23713be6e6a90fe66
=======
    version="2.0.12",
>>>>>>> e1b228c9
    # Metadata
    author="Emma E. M. Hobbs",
    author_email="eemh1@st-andrews.ac.uk",
    description="".join(
        [
            (
                "A webscraper to automate retrieving data from CAZy, "
                "build a local CAZyme SQL database, and throughly interrogating the data. "
                "Also, automate retrieving protein data, sequences, EC numbers and structure files "
                "for specific datasets in the CAZyme database from UniProt, GenBank and PDB."
            )
        ]
    ),
    long_description=long_description,
    long_description_content_type="text/markdown",
    license="MIT",
    keywords="bioinforamtics protein webscraper",
    platforms="Posix, MacOS X",
    url="https://github.com/HobnobMancer/cazy_webscraper",
    entry_points={
        "console_scripts": [
            "cazy_webscraper = cazy_webscraper.cazy_scraper:main",
            "cw_get_genbank_seqs = cazy_webscraper.expand.genbank.get_genbank_sequences:main",
            "cw_get_uniprot_data = cazy_webscraper.expand.uniprot.get_uniprot_data:main",
            "cw_extract_db_seqs = cazy_webscraper.expand.extract_seqs.extract_db_seqs:main",
            "cw_get_pdb_structures = cazy_webscraper.expand.pdb.get_pdb_structures:main",
            "cw_query_database = cazy_webscraper.api.cw_query_database:main",
            "cw_cazy_genbank_coverage = cazy_webscraper.genomes.cazy_genbank_coverage:main",
        ]
    },
    install_requires=[
        "biopython>=1.76",
        "mechanicalsoup",
        "pandas>=1.0.3",
        "pyyaml",
        "requests",
        "saintBioutils>=0.0.22",
        "sqlalchemy>=1.4.20",
        "tqdm",
    ],
    packages=setuptools.find_packages(),
    package_data={
        "Conda microenvironment": ["environment.yml"],
        "CAZy dictionary": ["cazy_dictionary.json"],
        "Configuration file": ["scraper_config.yaml"],
    },
    include_package_data=True,
    classifiers=[
        "Development Status :: 4 - Beta",
        "Environment :: Console",
        "Intended Audience :: Science/Research",
        "License :: OSI Approved :: MIT License",
        "Natural Language :: English",
        "Operating System :: POSIX :: Linux",
        "Operating System :: MacOS :: MacOS X",
        "Programming Language :: Python :: 3.8",
        "Topic :: Scientific/Engineering :: Bio-Informatics",
    ],
)<|MERGE_RESOLUTION|>--- conflicted
+++ resolved
@@ -52,15 +52,7 @@
 
 setuptools.setup(
     name="cazy_webscraper",
-<<<<<<< HEAD
-<<<<<<< HEAD
-    version="2.0.2",
-=======
-    version="2.0.10",
->>>>>>> f1eb215c11bafe52f51fa0d23713be6e6a90fe66
-=======
     version="2.0.12",
->>>>>>> e1b228c9
     # Metadata
     author="Emma E. M. Hobbs",
     author_email="eemh1@st-andrews.ac.uk",
